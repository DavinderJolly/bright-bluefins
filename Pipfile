--- conflicted
+++ resolved
@@ -5,12 +5,8 @@
 
 [packages]
 prompt-toolkit = "~=3.0"
-<<<<<<< HEAD
-pygments = "*"
+pygments = "~=2.9"
 pythonping = "*"
-=======
-pygments = "~=2.9"
->>>>>>> 2275fc30
 
 [dev-packages]
 flake8 = "~=3.7"
