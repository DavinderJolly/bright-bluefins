--- conflicted
+++ resolved
@@ -168,17 +168,6 @@
             raise ValueError(
                 "`self.selected_app` not assigned an app, cannot perform operation"
             )
-<<<<<<< HEAD
-
-=======
-        # self.selected_app.top_window().wrapper_object().set_focus()
-        pywinauto.timings.wait_until(
-            2,
-            0.05,
-            self.selected_app.top_window().wrapper_object().is_visible,
-            True,
-        )
->>>>>>> 384297d0
         if self.backend == "win32":
             background_handler = (
                 gui_automation.background_handler.BackgroundHandlerWin32(
@@ -187,10 +176,7 @@
             )
             img = PIL.Image.fromarray(background_handler.screenshot())
         else:
-<<<<<<< HEAD
             self.selected_app.top_window().wrapper_object().set_focus()
             pywinauto.timings.wait_until(2, 0.05, self.selected_app.top_window().wrapper_object().is_visible, True, )
-=======
->>>>>>> 384297d0
             img = self.selected_app.window().wrapper_object().capture_as_image()
         return img