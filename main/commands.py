import datetime
from pathlib import Path
from typing import List, Optional

from pythonping import ping


class Commands:
    """Commands for the Repl"""

    def __init__(self, current_path: Path) -> None:
        self.current_path = current_path
        self.alias = [
            "CD",
            "CLEAR",
            "CLS",
            "DATE",
            "DEL",
            "DELTREE",
            "DIR",
            "ECHO",
            "EDIT",
            "EXIT",
            "MOVE",
            "QUIT",
            "REN",
            "RD",
            "RMDIR",
            "TREE",
            "TYPE",
<<<<<<< HEAD
=======
            "DATE",
            "MOVE",
            "PING",
            "TIME",
>>>>>>> 8785cba8
        ]

    def change_dir(self, path: str) -> Path:
        """
        Change the current directory

        Args:
            path: directory path to switch to
        """
        dir_path = self.current_path.joinpath(path.lower())
        if not dir_path.exists():
            print(f"{path} does not exist")
        elif not dir_path.is_dir():
            print(f"{path} is not a directory")
        else:
            self.current_path = dir_path.resolve()
        return self.current_path

    def list_dir(self, path: str = "") -> None:
        """
        Lists all the files and directories in the path

        if None then use the current working dir as path

        Args:
            path: path of the specified directory
        """
        if path == "":
            dir_path = self.current_path
        else:
            dir_path = self.current_path.joinpath(path).resolve()

        for dir in dir_path.iterdir():
            print(dir.name)

    def tree(self, path: Path, level: int = 0, infix: str = "├──") -> None:
        """
        Makes a tree view of all files and directories

        Args:
            path: path of the specified directory
        """
        path = self.current_path.joinpath(path).resolve()
        if path.is_dir():
            if level == 0:
                print("{}{}{}".format("", "└──", str(path.name)))
            else:
                print(
                    "{}{}{}".format(
                        "    " + (level - 1) * "│   ", "├──", str(path.name)
                    )
                )
            childs = [child for child in path.glob("*")]
            if childs == []:
                level -= 1
                return
            last_child = childs.pop()
            for child in childs:
                level += 1
                self.tree(child, level)
                level -= 1
            self.tree(last_child, level + 1, infix="└──")
        else:
            print("{}{}{}".format("    " + (level - 1) * "│   ", infix, str(path.name)))
        level -= 1

    def show_file_content(self, path: str) -> None:
        """
        Get the file content and show it in the REPL

        Args:
            path: path of the specified file
        """
        path_obj = self.current_path.joinpath(path).resolve()
        with path_obj.open("r") as f:
            print(f.read())

    def delete_file(self, file_paths: List[str]) -> None:
        """
        Delete one or multiple files

        Args:
            file_paths: list of file paths
        """
        for path_str in file_paths:
            path = self.current_path.joinpath(path_str).resolve()
            if path.is_file():
                path.unlink()
            else:
                print(f"{str(path)} is not a file")

    def del_tree(self, dir_path: str) -> None:
        """
        Delete directory and its files recursively

        Args:
            path: path of directory
        """
        path = self.current_path.joinpath(dir_path).resolve()
        for child in path.glob("*"):
            if child.is_file():
                child.unlink()
            else:
                self.del_tree(str(child))
        path.rmdir()

    def remove_dir(self, dir: str) -> None:
        """
        Removes an empty directory

        Args:
            dir: name of the directory to remove
        """
        path = self.current_path.joinpath(dir).resolve()
        if path.is_dir():
            if len(list(path.glob("*"))) == 0:
                path.rmdir()
            else:
                print("directory is not empty")
        else:
            print(f"{path} is not a directory")

    def rename(self, name: str, new_name: str) -> None:
        """
        Rename a file

        Args:
            dirname : a file to be renamed
            newname : the new name
        """
        path = self.current_path.joinpath(name).resolve()
        base_path = path.parent
        if path.is_file():
            path.rename(base_path.joinpath(new_name).resolve())
        else:
            print(f"{path} is not a file")

    def get_date(self, format: Optional[str] = None) -> None:
        """
        Prints the current date & time, format argument can be given with a unix format

        Args:
            format (optional): unix format to format the datetime. Defaults to None.
        """
        if format is not None:
            print(datetime.datetime.now().strftime(format))
        else:
            print(datetime.datetime.now().strftime("%d-%m-%Y"))

    def move_file(self, src_path: str, dest_path: str) -> None:
        """Moves the specific file from one place to another

        Args:
            src_path (str): The source path where the file is located
            dest_path (str): The destination path where the file has to be moved
        """
        src_path_obj = self.current_path.joinpath(src_path).resolve()
        if not src_path_obj.exists():
            print(f"{src_path} does not exist")
            return
        elif not src_path_obj.is_file():
            print(f"{src_path} is not a file")
            return
        else:
            file_name = src_path_obj.name

        dest_path_obj = self.current_path.joinpath(dest_path).resolve()
        dest_path_obj = dest_path_obj.joinpath(file_name)

        if dest_path_obj.exists():
            while True:
                reply = input(
                    "The file exists do you want to replace it? (y/n): "
                ).lower()
                if reply == "y":
                    src_path_obj.replace(dest_path_obj)
                    break
                elif reply == "n":
                    print(end="")
                    break
                else:
                    print("Invalid option please enter the correct option")
        else:
            src_path_obj.replace(dest_path_obj)

    def ping_addr(self, addr: str) -> None:
        """Spawn a subprocess to ping the address

        Args:
            addr: The address of the website or the IP
            no_of_packets: No of packets to send. Defaults to 4.
        """
        ping(f"{addr}", verbose=True)

    def get_time(self, format: Optional[str] = None) -> None:
        """Show the time

        Args:
            format: Specify custom format if needed. Defaults to None.
        """
        if format is not None:
            print(datetime.datetime.now().strftime(format))
        else:
            print(datetime.datetime.now().strftime("%H:%M:%S"))<|MERGE_RESOLUTION|>--- conflicted
+++ resolved
@@ -22,19 +22,14 @@
             "EDIT",
             "EXIT",
             "MOVE",
+            "PING",
             "QUIT",
             "REN",
             "RD",
             "RMDIR",
+            "TIME",
             "TREE",
             "TYPE",
-<<<<<<< HEAD
-=======
-            "DATE",
-            "MOVE",
-            "PING",
-            "TIME",
->>>>>>> 8785cba8
         ]
 
     def change_dir(self, path: str) -> Path:
